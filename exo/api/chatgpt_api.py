--- conflicted
+++ resolved
@@ -177,15 +177,12 @@
     self.prev_token_lens: Dict[str, int] = {}
     self.stream_tasks: Dict[str, asyncio.Task] = {}
     self.default_model = default_model or "llama-3.2-1b"
-<<<<<<< HEAD
     self.token_queues = defaultdict(asyncio.Queue)
 
     # Get the callback system and register our handler
     self.token_callback = node.on_token.register("chatgpt-api-token-handler")
     self.token_callback.on_next(lambda _request_id, token, is_finished: asyncio.create_task(self.handle_token(_request_id, token, is_finished)))
-=======
     self.system_prompt = system_prompt
->>>>>>> b5cbcbc7
 
     cors = aiohttp_cors.setup(self.app)
     cors_options = aiohttp_cors.ResourceOptions(
@@ -344,13 +341,13 @@
 
   async def handle_post_chat_completions(self, request):
     data = await request.json()
-    if DEBUG >= 2: print(f"Handling chat completions request from {request.remote}: {data}")
+    if DEBUG >= 2: print(f"[ChatGPTAPI] Handling chat completions request from {request.remote}: {data}")
     stream = data.get("stream", False)
     chat_request = parse_chat_request(data, self.default_model)
     if chat_request.model and chat_request.model.startswith("gpt-"):  # to be compatible with ChatGPT tools, point all gpt- model requests to default model
       chat_request.model = self.default_model
     if not chat_request.model or chat_request.model not in model_cards:
-      if DEBUG >= 1: print(f"Invalid model: {chat_request.model}. Supported: {list(model_cards.keys())}. Defaulting to {self.default_model}")
+      if DEBUG >= 1: print(f"[ChatGPTAPI] Invalid model: {chat_request.model}. Supported: {list(model_cards.keys())}. Defaulting to {self.default_model}")
       chat_request.model = self.default_model
     shard = build_base_shard(chat_request.model, self.inference_engine_classname)
     if not shard:
@@ -361,7 +358,7 @@
       )
 
     tokenizer = await resolve_tokenizer(get_repo(shard.model_id, self.inference_engine_classname))
-    if DEBUG >= 4: print(f"Resolved tokenizer: {tokenizer}")
+    if DEBUG >= 4: print(f"[ChatGPTAPI] Resolved tokenizer: {tokenizer}")
 
     # Add system prompt if set
     if self.system_prompt and not any(msg.role == "system" for msg in chat_request.messages):
@@ -374,25 +371,13 @@
         self.on_chat_completion_request(request_id, chat_request, prompt)
       except Exception as e:
         if DEBUG >= 2: traceback.print_exc()
-    # request_id = None
-    # match = self.prompts.find_longest_prefix(prompt)
-    # if match and len(prompt) > len(match[1].prompt):
-    #     if DEBUG >= 2:
-    #       print(f"Prompt for request starts with previous prompt {len(match[1].prompt)} of {len(prompt)}: {match[1].prompt}")
-    #     request_id = match[1].request_id
-    #     self.prompts.add(prompt, PromptSession(request_id=request_id, timestamp=int(time.time()), prompt=prompt))
-    #     # remove the matching prefix from the prompt
-    #     prompt = prompt[len(match[1].prompt):]
-    # else:
-    #   request_id = str(uuid.uuid4())
-    #   self.prompts.add(prompt, PromptSession(request_id=request_id, timestamp=int(time.time()), prompt=prompt))
-
-    if DEBUG >= 2: print(f"Sending prompt from ChatGPT api {request_id=} {shard=} {prompt=}")
+
+    if DEBUG >= 2: print(f"[ChatGPTAPI] Processing prompt: {request_id=} {shard=} {prompt=}")
 
     try:
       await asyncio.wait_for(asyncio.shield(asyncio.create_task(self.node.process_prompt(shard, prompt, request_id=request_id))), timeout=self.response_timeout)
 
-      if DEBUG >= 2: print(f"Waiting for response to finish. timeout={self.response_timeout}s")
+      if DEBUG >= 2: print(f"[ChatGPTAPI] Waiting for response to finish. timeout={self.response_timeout}s")
 
       if stream:
         response = web.StreamResponse(
@@ -408,10 +393,12 @@
         try:
           # Stream tokens while waiting for inference to complete
           while True:
+            if DEBUG >= 2: print(f"[ChatGPTAPI] Waiting for token from queue: {request_id=}")
             token, is_finished = await asyncio.wait_for(
               self.token_queues[request_id].get(),
               timeout=self.response_timeout
             )
+            if DEBUG >= 2: print(f"[ChatGPTAPI] Got token from queue: {request_id=} {token=} {is_finished=}")
 
             finish_reason = None
             eos_token_id = tokenizer.special_tokens_map.get("eos_token_id") if hasattr(tokenizer, "_tokenizer") else getattr(tokenizer, "eos_token_id", None)
@@ -442,10 +429,13 @@
           return response
 
         except asyncio.TimeoutError:
+          if DEBUG >= 2: print(f"[ChatGPTAPI] Timeout waiting for token: {request_id=}")
           return web.json_response({"detail": "Response generation timed out"}, status=408)
 
         except Exception as e:
-          if DEBUG >= 2: traceback.print_exc()
+          if DEBUG >= 2: 
+            print(f"[ChatGPTAPI] Error processing prompt: {e}")
+            traceback.print_exc()
           return web.json_response(
             {"detail": f"Error processing prompt: {str(e)}"},
             status=500
@@ -454,6 +444,7 @@
         finally:
           # Clean up the queue for this request
           if request_id in self.token_queues:
+            if DEBUG >= 2: print(f"[ChatGPTAPI] Cleaning up token queue: {request_id=}")
             del self.token_queues[request_id]
       else:
         tokens = []
